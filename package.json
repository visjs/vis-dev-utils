--- conflicted
+++ resolved
@@ -83,12 +83,8 @@
     "globby": "11.0.1",
     "jimp": "0.16.1",
     "postcss-assets": "5.0.0",
-<<<<<<< HEAD
-    "prettier": "2.0.5",
+    "prettier": "2.1.1",
     "puppeteer": "5.2.1",
-=======
-    "prettier": "2.1.1",
->>>>>>> 284eff1b
     "rollup-plugin-analyzer": "3.3.0",
     "rollup-plugin-babel": "4.4.0",
     "rollup-plugin-copy": "3.3.0",
