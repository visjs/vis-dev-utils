{
  "name": "vis-dev-utils",
  "version": "0.0.0-no-version",
  "description": "Development utilities for the Vis family projects.",
  "homepage": "http://visjs.org/",
  "license": "(Apache-2.0 OR MIT)",
  "repository": {
    "type": "git",
    "url": "https://github.com/visjs/vis-dev-utils.git"
  },
  "bugs": {
    "url": "https://github.com/visjs/vis-dev-utils/issues"
  },
  "keywords": [
    "development",
    "utils",
    "vis"
  ],
  "scripts": {
    "build": "run-s build:internal build:production build:declarations",
    "build:declarations": "npx tsc --project tsconfig.declarations.json",
    "build:internal": "tsc --project tsconfig.internal.json",
    "build:production": "rollup --config ./rollup.config.js",
    "clean": "rimraf \"./{.nyc_output,.rpt2_cache}\" \"./{bin,coverage,declarations,dist,e2e,gen,lib}/*\"",
    "style": "prettier --check .",
    "style-fix": "prettier --write .",
    "lint": "eslint --ext .js,.ts .",
    "lint-fix": "eslint --fix --ext .js,.ts .",
    "postinstall": "opencollective postinstall || exit 0",
    "prepublishOnly": "npm run build",
    "test": "run-s test:unit test:interop",
    "test:interop": "node interop.js",
    "test:interop:debug": "npm run test:interop -- --fail-command \"$SHELL\"",
    "test:unit": "mocha --exit",
    "watch": "rollup --watch --config rollup.config.js"
  },
  "lint-staged": {
    "**/*.{css,html,js,json,json,md,ts,yml}": [
      "prettier --write"
    ],
    "**/*.{js,ts}": [
      "eslint --fix"
    ]
  },
  "config": {
    "snap-shot-it": {
      "sortSnapshots": true,
      "useRelativePath": true
    }
  },
  "main": "dist/vis-dev-utils.cjs.js",
  "module": "dist/vis-dev-utils.esm.js",
  "types": "declarations",
  "bin": {
    "ci-utils": "./bin/ci-utils.js",
    "generate-examples-index": "./bin/generate-examples-index.js",
    "test-e2e-interop": "./bin/test-e2e-interop.js"
  },
  "files": [
    "LICENSE*",
    "README.md",
    "babel-preset",
    "babel-register",
    "bin",
    "declarations",
    "dist",
    "eslint-shareable-config",
    "lib"
  ],
  "peerDependencies": {
    "@babel/core": "7.15.0",
    "@babel/plugin-proposal-class-properties": "7.14.5",
    "@babel/plugin-transform-runtime": "7.15.0",
    "@babel/preset-env": "7.15.0",
    "@babel/preset-typescript": "7.15.0",
    "@babel/register": "7.15.3",
    "@babel/runtime-corejs3": "7.15.3",
    "@rollup/plugin-commonjs": "^18.0.0 || 20.0.0",
    "@rollup/plugin-json": "4.1.0",
    "@rollup/plugin-node-resolve": "^11.0.0 || 13.0.4",
    "@typescript-eslint/eslint-plugin": "4.29.1",
    "@typescript-eslint/parser": "4.29.2",
    "babel-plugin-css-modules-transform": "1.6.2",
    "babel-plugin-istanbul": "6.0.0",
    "chai": "4.3.4",
    "chai-fs": "2.0.0",
    "cheerio": "1.0.0-rc.10",
    "eslint-config-prettier": "8.3.0",
    "eslint-plugin-cypress": "2.11.3",
    "eslint-plugin-eslint-comments": "3.2.0",
<<<<<<< HEAD
    "eslint-plugin-jsdoc": "36.0.7",
    "eslint-plugin-prettier": "3.4.0",
=======
    "eslint-plugin-jsdoc": "^36.0.0",
    "eslint-plugin-prettier": "3.4.1",
>>>>>>> a70ea9f8
    "find-up": "5.0.0",
    "globby": "11.0.4",
    "jimp": "0.16.1",
    "postcss-assets": "^5.0.0 || 6.0.0",
    "prettier": "^2.2.1",
    "puppeteer": "10.2.0",
    "rollup-plugin-analyzer": "4.0.0",
    "rollup-plugin-babel": "4.4.0",
    "rollup-plugin-copy": "3.4.0",
    "rollup-plugin-postcss": "4.0.1",
    "rollup-plugin-string": "3.0.0",
    "rollup-plugin-strip-code": "0.2.7",
    "rollup-plugin-terser": "7.0.2",
    "rollup-plugin-typescript2": "0.30.0",
    "tmp": "0.2.1",
    "tmp-promise": "3.0.2",
    "yargs": "17.1.0"
  },
  "devDependencies": {
    "@types/chai": "4.2.21",
    "@types/chai-fs": "2.0.2",
    "@types/cheerio": "0.22.30",
    "@types/jimp": "0.2.28",
    "@types/mocha": "9.0.0",
    "@types/npm": "7.19.0",
    "@types/prettier": "2.3.2",
    "@types/puppeteer": "5.4.4",
    "@types/sinon": "10.0.2",
    "@types/tmp": "0.2.1",
    "@types/yargs": "17.0.2",
    "builtin-modules": "3.2.0",
    "eslint": "7.32.0",
    "fs-extra": "10.0.0",
    "husky": "7.0.1",
    "lint-staged": "11.1.2",
    "mocha": "9.1.0",
    "npm-run-all": "4.1.5",
    "opencollective": "1.0.3",
    "rimraf": "3.0.2",
    "rollup": "2.56.2",
    "rollup-plugin-node-externals": "2.2.0",
    "sinon": "11.1.2",
    "snap-shot-it": "7.9.6",
    "typescript": "4.3.5"
  },
  "collective": {
    "type": "opencollective",
    "url": "https://opencollective.com/visjs"
  }
}<|MERGE_RESOLUTION|>--- conflicted
+++ resolved
@@ -78,7 +78,7 @@
     "@rollup/plugin-commonjs": "^18.0.0 || 20.0.0",
     "@rollup/plugin-json": "4.1.0",
     "@rollup/plugin-node-resolve": "^11.0.0 || 13.0.4",
-    "@typescript-eslint/eslint-plugin": "4.29.1",
+    "@typescript-eslint/eslint-plugin": "4.29.2",
     "@typescript-eslint/parser": "4.29.2",
     "babel-plugin-css-modules-transform": "1.6.2",
     "babel-plugin-istanbul": "6.0.0",
@@ -88,13 +88,8 @@
     "eslint-config-prettier": "8.3.0",
     "eslint-plugin-cypress": "2.11.3",
     "eslint-plugin-eslint-comments": "3.2.0",
-<<<<<<< HEAD
     "eslint-plugin-jsdoc": "36.0.7",
-    "eslint-plugin-prettier": "3.4.0",
-=======
-    "eslint-plugin-jsdoc": "^36.0.0",
     "eslint-plugin-prettier": "3.4.1",
->>>>>>> a70ea9f8
     "find-up": "5.0.0",
     "globby": "11.0.4",
     "jimp": "0.16.1",
@@ -111,7 +106,7 @@
     "rollup-plugin-typescript2": "0.30.0",
     "tmp": "0.2.1",
     "tmp-promise": "3.0.2",
-    "yargs": "17.1.0"
+    "yargs": "17.1.1"
   },
   "devDependencies": {
     "@types/chai": "4.2.21",
